--- conflicted
+++ resolved
@@ -43,13 +43,8 @@
             fn extract(ob: &'a $crate::PyObjectRef) -> $crate::PyResult<Self>
             {
                 unsafe {
-<<<<<<< HEAD
-                    if $crate::ffi::$checkfunction(ob.as_ptr()) != 0 {
+                    if $checkfunction(ob.as_ptr()) != 0 {
                         Ok(&*(ob as *const $crate::objects::PyObjectRef as *const $name))
-=======
-                    if $checkfunction(ob.as_ptr()) != 0 {
-                        Ok(::std::mem::transmute(ob))
->>>>>>> 4169b031
                     } else {
                         Err($crate::PyDowncastError.into())
                     }
@@ -67,11 +62,7 @@
         impl ::std::convert::AsRef<$crate::PyObjectRef> for $name {
             #[cfg_attr(feature = "cargo-clippy", allow(useless_transmute))]
             fn as_ref(&self) -> &$crate::PyObjectRef {
-<<<<<<< HEAD
                 unsafe{&*(self as *const $name as *const $crate::objects::PyObjectRef)}
-=======
-                unsafe{::std::mem::transmute(self)}
->>>>>>> 4169b031
             }
         }
 
@@ -108,11 +99,7 @@
 
         impl<'a> ::std::convert::From<&'a $name> for &'a $crate::PyObjectRef {
             fn from(ob: &'a $name) -> Self {
-<<<<<<< HEAD
                 unsafe{&*(ob as *const $name as *const $crate::objects::PyObjectRef)}
-=======
-                unsafe{::std::mem::transmute(ob)}
->>>>>>> 4169b031
             }
         }
     };
